import pytest
from sciwing.metrics.summarization_metrics import SummarizationMetrics
from sciwing.datasets.summarization.abstractive_text_summarization_dataset import (
    AbstractiveSummarizationDatasetManager,
)
from sciwing.data.line import Line


@pytest.fixture(scope="session")
def abs_sum_dataset_manager(tmpdir_factory):
    train_file = tmpdir_factory.mktemp("train_data").join("train.txt")
    train_file.write(
        "word11_train word21_train###word11_label word21_label\nword12_train word22_train word32_train###word11_label word22_label"
    )

    dev_file = tmpdir_factory.mktemp("dev_data").join("dev.txt")
    dev_file.write(
        "word11_dev word21_dev###word11_label word21_label\nword12_dev word22_dev word32_dev###word11_label word22_label"
    )

    test_file = tmpdir_factory.mktemp("test_data").join("test.txt")
    test_file.write(
        "word11_test word21_test###word11_label word21_label\nword12_test word22_test word32_test###word11_label word22_label"
    )

    data_manager = AbstractiveSummarizationDatasetManager(
        train_filename=str(train_file),
        dev_filename=str(dev_file),
        test_filename=str(test_file),
    )

    return data_manager


@pytest.fixture
def setup_scorer(abs_sum_dataset_manager):
    dataset_manager = abs_sum_dataset_manager
    scorer = SummarizationMetrics(dataset_manager)

<<<<<<< HEAD
    lines = [Line("word11_train word21_train"), Line("word12_train word22_train word32_train")]
    true_summary = [Line("word11_label word21_label"), Line("word11_label word22_label")]
    true_summary_tokens = ['word11_label', 'word22_label']
    pred_summary_tokens = ['<PAD>', 'word11_label', '<EOS>']
    predicted_tags = {'predicted_tags_tokens': [[0, 2], [1, 4, 3]]}
    return scorer, (lines, true_summary, predicted_tags), (true_summary_tokens, pred_summary_tokens)
=======
    lines = [
        Line("word11_train word21_train"),
        Line("word12_train word22_train word32_train"),
    ]
    true_summary = [
        Line("word11_label word21_label"),
        Line("word11_label word22_label"),
    ]
    true_summary_tokens = ["word11_label", "word22_label", "word33_label"]
    pred_summary_tokens = [
        "word11_label",
        "word22_label",
        "word23_label",
        "word33_label",
    ]
    predicted_tags = {"predicted_tags_tokens": [[0, 2], [1, 4, 5]]}
    return (
        scorer,
        (lines, true_summary, predicted_tags),
        (true_summary_tokens, pred_summary_tokens),
    )
>>>>>>> b1f37d4d


class TestSummarizationMetrics:
    def test_rouge_n(self, setup_scorer):
        scorer, _, (true_summary_tokens, pred_summary_tokens) = setup_scorer
        rouge_1 = scorer._rouge_n(true_summary_tokens, pred_summary_tokens, 1)
        rouge_2 = scorer._rouge_n(true_summary_tokens, pred_summary_tokens, 2)
        rouge_l = scorer._rouge_l(true_summary_tokens, pred_summary_tokens)
        print(rouge_l)
        assert rouge_1 == 0.4
        assert rouge_2 == 0
        assert rouge_l == 0.4

    def test_scorer(self, setup_scorer):
        scorer, (lines, true_summary, predicted_tags), _ = setup_scorer
        scorer.calc_metric(lines, true_summary, predicted_tags)
        metrics = scorer.get_metric()
        assert metrics == {'tokens': {'rouge_1': 0.2, 'rouge_2': 0.0, 'rouge_l': 0.2}}<|MERGE_RESOLUTION|>--- conflicted
+++ resolved
@@ -37,36 +37,21 @@
     dataset_manager = abs_sum_dataset_manager
     scorer = SummarizationMetrics(dataset_manager)
 
-<<<<<<< HEAD
-    lines = [Line("word11_train word21_train"), Line("word12_train word22_train word32_train")]
-    true_summary = [Line("word11_label word21_label"), Line("word11_label word22_label")]
+    lines = [
+      Line("word11_train word21_train"), 
+      Line("word12_train word22_train word32_train")
+    ]
+    true_summary = [
+      Line("word11_label word21_label"), 
+      Line("word11_label word22_label")
+    ]
     true_summary_tokens = ['word11_label', 'word22_label']
     pred_summary_tokens = ['<PAD>', 'word11_label', '<EOS>']
     predicted_tags = {'predicted_tags_tokens': [[0, 2], [1, 4, 3]]}
-    return scorer, (lines, true_summary, predicted_tags), (true_summary_tokens, pred_summary_tokens)
-=======
-    lines = [
-        Line("word11_train word21_train"),
-        Line("word12_train word22_train word32_train"),
-    ]
-    true_summary = [
-        Line("word11_label word21_label"),
-        Line("word11_label word22_label"),
-    ]
-    true_summary_tokens = ["word11_label", "word22_label", "word33_label"]
-    pred_summary_tokens = [
-        "word11_label",
-        "word22_label",
-        "word23_label",
-        "word33_label",
-    ]
-    predicted_tags = {"predicted_tags_tokens": [[0, 2], [1, 4, 5]]}
-    return (
-        scorer,
-        (lines, true_summary, predicted_tags),
-        (true_summary_tokens, pred_summary_tokens),
+    return (scorer, 
+            (lines, true_summary, predicted_tags), 
+            (true_summary_tokens, pred_summary_tokens)
     )
->>>>>>> b1f37d4d
 
 
 class TestSummarizationMetrics:
