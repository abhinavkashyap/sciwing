--- conflicted
+++ resolved
@@ -139,15 +139,9 @@
 #--sample_proportion 1
 
 python ${SCRIPT_FILE} \
-<<<<<<< HEAD
 --exp_name ${EXPERIMENT_PREFIX}"_final_model" \
 --model_save_dir "./output/"${EXPERIMENT_PREFIX}"_final" \
 --device "cuda:2" \
-=======
---exp_name ${EXPERIMENT_PREFIX}"_parscit_100ch_25cd_256h_bidir_50e_1e-3lr" \
---model_save_dir "./output/checkpoints" \
---device "cpu" \
->>>>>>> 5749f9dc
 --bs 64 \
 --emb_type "parscit" \
 --hidden_dim 256 \
